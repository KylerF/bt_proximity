--- conflicted
+++ resolved
@@ -290,19 +290,17 @@
             rssi = self.device.get_rssi()
             log.debug("{0} RSSI: {1}".format(self.device.name, rssi))
 
-<<<<<<< HEAD
             # Calculate the running mean
             rssi_samples[sample_num] = rssi
             sample_num = (sample_num + 1) % self.num_rssi_samples
             avg_rssi = sum(rssi_samples) / self.num_rssi_samples
             log.debug("{0} Average: {1}".format(self.device.name, avg_rssi))
-=======
+            
             if self.use_mean and rssi > -99: 
                 # Calculate the running mean
                 rssi_samples[sample_num] = rssi
                 sample_num = (sample_num + 1) % self.num_rssi_samples
                 rssi = sum(rssi_samples) / self.num_rssi_samples
->>>>>>> 756b2b2f
 
             log.debug('{0} RSSI: {1}'.format(self.device.name, rssi))
             # Publish to HASS
